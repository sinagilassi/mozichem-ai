--- conflicted
+++ resolved
@@ -11,25 +11,14 @@
     Response
 )
 from pathlib import Path
-<<<<<<< HEAD
 # locals
 from .ai_api import MoziChemAIAPI
 from ..agents import create_agent
 from ..models import (
     UserMessage,
-    AgentMessage,
     AgentConfig,
     LlmConfig
 )
-=======
-from fastapi import FastAPI, HTTPException
-from langchain_core.runnables import RunnableConfig
-# locals
-from .ai_api import MoziChemAIAPI
-from ..agents import create_agent
-from ..models import ChatMessage
-from ..memory import generate_thread
->>>>>>> 097bcfc9
 
 # NOTE: logger
 logger = logging.getLogger(__name__)
@@ -250,43 +239,15 @@
             The response from the agent to the user.
         """
         try:
-<<<<<<< HEAD
             # SECTION: Ensure the agent is created
             agent = getattr(app.state, "agent", None)
             if agent is None:
-=======
-            # NOTE: get thread id from user message
-            thread_id = user_message.thread_id
-
-            # check if thread_id is provided
-            if not thread_id:
-                # generate a new thread if not provided
-                _, thread_id = generate_thread()
-
-            if MoziChemAIAPI_.agent is None:
->>>>>>> 097bcfc9
                 logger.error("MoziChem agent is not created yet.")
                 raise HTTPException(
                     status_code=500, detail="MoziChem agent is not created yet.")
 
-<<<<<<< HEAD
             # NOTE: Process the user message and get the agent's response
             response = await agent.ainvoke(user_message)
-=======
-            # NOTE: user message
-            user_input = user_message.content
-
-            # NOTE: Process the user message and get the agent's response
-            response = await \
-                MoziChemAIAPI_.agent.ainvoke(
-                    {"messages": user_input},
-                    config=RunnableConfig(
-                        configurable={
-                            "thread_id": thread_id
-                        }
-                    )
-                )
->>>>>>> 097bcfc9
 
             # last message is the agent's response
             if response:
